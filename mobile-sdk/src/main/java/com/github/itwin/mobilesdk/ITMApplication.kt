--- conflicted
+++ resolved
@@ -794,13 +794,8 @@
      *
      * @return An instance of [ITMGeolocationManager] or null if your app doesn't need geolocation.
      */
-<<<<<<< HEAD
-    open fun createGeolocationManager(context: Context): ITMGeolocationManager? {
-        return ITMGeolocationManager(context)
-=======
     open fun createGeolocationManager(): ITMGeolocationManager? {
         return ITMGeolocationManager()
->>>>>>> cc54d012
     }
 
     /**
@@ -821,13 +816,8 @@
      * @param activity The Activity to associate.
      */
     open fun associateWithActivity(activity: ComponentActivity) {
-<<<<<<< HEAD
-        provideGeolocationManager(activity)?.associateWithActivity(activity)
-        (provideAuthorizationClient(activity) as? ITMOIDCAuthorizationClient)?.associateWithResultCallerAndOwner(activity, activity, activity)
-=======
         provideGeolocationManager()?.associateWithResultCallerAndOwner(activity, activity, activity)
         (provideAuthorizationClient() as? ITMOIDCAuthorizationClient)?.associateWithResultCallerAndOwner(activity, activity, activity)
->>>>>>> cc54d012
         activity.lifecycle.addObserver(object: DefaultLifecycleObserver {
             override fun onDestroy(owner: LifecycleOwner) {
                 onActivityDestroy()
